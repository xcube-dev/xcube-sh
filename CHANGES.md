<<<<<<< HEAD
## Changes in 0.9.4 (in development)
=======
## Changes in 0.9.5

* If requesting a non-geographic target projection, spatial reference
  information is now provided in a CF-compliant way. (#85)

* Now logging when a new Sentinel Hub access token is fetched. 
  Also logging non-recoverable errors when accessing data.

## Changes in 0.9.4

* Avoiding `TokenExpiredError` that occurred after 
  requesting tiles from Sentinel Hub after more than 1h. (#49)
>>>>>>> 5353040b

* Fixed some import statements to be compatible with Python 3.10.

## Changes in 0.9.3

* Added header `SH-Tag: xcube-sh` to SH API requests. (#80)

* Sometimes a `requests.exceptions.ChunkedEncodingError` was raised
  when a large number of data cube tiles were requested concurrently.
  The error occurred in cases where the Sentinel Hub server was no longer
  able to stream response data. The problem has been mitigated by  
  applying the same retry strategy as for "normal" HTTP error codes.

* Changed spelling `SENTINEL Hub` into `Sentinel Hub` in docs and logs.

## Changes in 0.9.2

* It is now possible accessing BYOC/BYOD and DEM datasets without
  providing the `time_period` cube configuration parameter. 
  In case such a dataset has no associated time information,  
  we assume a single time step (size of dimension `time` is one)
  and assign the query time range to this time step. (#75, #67, #35)

* The cube configuration parameter `band_names` can now be omitted
  also for BYOC collections. In this case, the returned data cube 
  will contain all available using their native sample types. (#76)

* Introduced a new cube configuration parameter `band_fill_values` 
  that can be used to specify the fill value (= no-data value)
  for either all bands if given as a scalar numbers or for individual bands,
  if given as list or tuple of numbers. (#34)


## Changes in 0.9.1

* Added resampling parameters to cube configuration (#66) and
  made `"NEAREST"` the default for `upsampling` and `downsampling` 
  (was `"BILINEAR"`):
  ```python
  upsampling: str = "NEAREST"           # or "BILINEAR", "BICUBIC"
  downsampling: str = "NEAREST"         # or "BILINEAR", "BICUBIC"
  mosaicking_order: str = "mostRecent"  # or "leastRecent", "leastCC"
  ```
* Warnings saying 
  `RuntimeWarning: Failed to open Zarr store with consolidated metadata...`
  are now silenced. (#69)
* The xcube `sentinelhub` data store now correctly retrieves available
  dataset time ranges from Sentinel Hub catalog (#70)

## Changes in 0.9.0

* Version 0.9 now requires xcube 0.9 because of incompatible API changes 
  in the xcube data store framework. However, most user code should not  
  be affected.
* If the requested CRS is not geographic, the returned dataset will 
  now contain a variable named `crs` whose attributes encode the 
  dataset's spatial CRS in a CF-compliant way. (#64)
* Providing a `collection_id` and omitting `time_period` in `CubeConfig`
  raised a confusing exception. We now provide a better problem
  description. (#35)
* Added two new constructor parameters to `SentinelHub` class that override
  default SH API URLs derived from endpoint URL *api_url*:
  - `catalog_url`: Overrides default SH process API URL.
  - `process_url`: Overrides default SH catalog API URL.

## Changes in 0.8.1

* Fixed coordinate transformation into geographic CRS e.g. EPSG 4326. 
  In this case (lon, lat) pairs were expected, but (lat, lon) pairs 
  were received. (#60)
 
## Changes in 0.8.0

* Now supporting Landsat-8 Level-1 (`"LOTL1"`) and Level-2 (`"LOTL2"`) collections (#53, thanks @maximlamare for PR #54)
* Now works for `bbox` coordinates using a CRS other than CRS84, WGS84, EPSG:4326. (#55)
* Provided xcube data store framework interface compatibility with 
  breaking changes in xcube 0.8.0 (see https://github.com/dcs4cop/xcube/issues/420).

## Changes in 0.7.0

* Fixed a bug that occurred when writing datasets obtained from Sentinel Hub to NetCDF file.
  In this case an error 
  `TypeError: Invalid value for attr 'processing_level': None must be a number, a string, an ndarray or a list/tuple of numbers/strings for serialization to netCDF files`
  was raised. (#44)
* Cube configuration parameter `time_range` accepts `None` as start and end date values. For example,
  if `time_range=[None,'2021-02-01']` is provided, then the start date is '1970-01-01'; 
  if `time_range=['2021-02-01', None]` is provided, then the end date is the current date (today). 
* Changed the cube configuration parameter `crs` (spatial coordinate reference system)
  so users can pass `"WGS84"`, `"CRS84"` or `"EPSG:{code}"`, where `{code}` is an EPSG 
  code e.g. `"EPSG:4326"`. The old URI notation is still supported, e.g.
  `"http://www.opengis.net/def/crs/EPSG/0/4326"`.
* Fixed a bug that caused all band attributes to be included in each band's attributes.
  This resulted in three times larger JSON metadata exports.  
* Fixed a bug in coordinate metadata: value of latitude `long_name` attribute should be 
  `"latitude"` (thanks to Matthew Fung / @mattfung).
* Implemented error handling policy when Sentinel Hub API returns an HTTP error status 
  for a requested data chunk (#39). 
  Behaviour is controlled by the `error_policy` argument:
  - for value `"fail"`, a `SentinelHubError` is raised with complete error information;
  - for value `"warn"`, a warning is issued with complete error information, and a 
    fill-value chunk is generated.
* Removed module `xcube_sh.geodb` entirely. Also delete example notebook 
  `Demo1-xcube-sh.ipynb` as it referred to the removed package. Its other content 
  is covered by remaining notebooks.

## Changes in 0.6.2

* Fixed problem with the encoding of a dataset's coordinate variables that occurs 
  when using `xcube_xh` with xcube 0.6.1. (#27)

* Fixed issue with `crs` parameter in cube configuration. 
  If `crs='http://www.opengis.net/def/crs/OGC/1.3/CRS84'` was used, `x`, `y` coordinate 
  variables where produced instead of expected `lon`, `lat`. (#26)

## Changes in 0.6.1

* Fixed following issues regarding datasets' band metadata:
  - Renamed misspelled band attribute `bandwith` into `bandwidth`.
  - Values of band attributes `wavelength` and `bandwidth`, if any, are now 
    always numeric. For Sentinel A and B datasets, values of `wavelength` and `bandwidth` 
    are averages.
    Individual wavelengths and bandwidths for Sentinel A and B, if any, are available 
    in attributes `wavelength_a`, `wavelength_b` and `bandwidth_a`, `bandwidth_b`.    

* Removed outdated module `xcube_sh.geodb`, removed unused `geodb` folder, and added a 
  deprecation notice in Notebook `Ex4-DCFS-GeoDB.ipynb`. 

## Changes in 0.6.0

* Enhanced band metadata and added flag encodings for Sentinel-3 OCLI L1B datasets. 
  Additional band metadata and flag encodings for Sentinel-3 SLSTR L1B datasets will follow soon. 
   
* Now using Sentinel Hub's Catalogue API instead of the WFS (#14)
  - to determine actual observations within given bounding box and time range;
  - to determine time range of available data collections.  

* The keyword argument `instance_id` of the `SentinelHub` and `SentinelHubStore` constructors
  has been deprecated. It is no longer required    

## Changes in 0.3.0.dev1
 
*Note, this version has been accidentally released as v0.5.0.*

* Documented store open parameters. Store open parameter `variable_names` and  
  `CubeConfig` parameter `band_names` may now be `None`. In this case all 
  variables/bands are included. (#12)
* `CubeConfig` now accepts parameter `bbox` instead of parameter `geometry`.
  `geometry` is currently deprecated, but may be supported again later. 
  It may then also be a WKT Geometry string or GeoJSON object. (#4)
* `xcube-sh` now implements the new `xcube.core.store.DataStore` interface.
* Fixed `KeyError` exception when opening cube from dataset "DEM".

## Changes in 0.2

* Added support for BYOD (#1): To utilize, create new `CubeConfig` 
  with `dataset_name="CUSTOM"` and provide value for new 
  keyword argument `collection_id`.
* Added `CubeConfig` parameter `band_sample_type` which may be one
  of `"INT8"`, `"INT16"`, `"UINT8"`, `"UINT16"`, `"FLOAT32"`, `"FLOAT64"` or a sequence of those. (#2)   
* If `CubeConfig.time_period` is *not* given, we now use the SentinelHub WFS 
  to identify overpass time of scenes that intersect the given bounding box by 
  `CubeConfig.bbox`. (#3)  
* Renamed `xcube-dcfs` to `xcube-sh`. Made the `xcube-sh` environment dependent 
  on `xcube`. `SentinelhubStore` now inherits from `xcube.api.CubeStore`. (#4)  
* Added class SentinelOAuth2Session to allow proper pickling of the oauth session 
* The `ViewerServer` constructor will now try killing any running server on same port number, 
  before a new server instance is started. Style parsing has been fixed.
  Setting `server_url=None` will make it default to `http://localhost:8080`. 


## Changes in 0.1
 
Initial version for ESA Demo 1.<|MERGE_RESOLUTION|>--- conflicted
+++ resolved
@@ -1,6 +1,7 @@
-<<<<<<< HEAD
-## Changes in 0.9.4 (in development)
-=======
+## Changes in 0.9.6 (in development)
+
+* Fixed some import statements to be compatible with Python 3.10.
+
 ## Changes in 0.9.5
 
 * If requesting a non-geographic target projection, spatial reference
@@ -13,9 +14,7 @@
 
 * Avoiding `TokenExpiredError` that occurred after 
   requesting tiles from Sentinel Hub after more than 1h. (#49)
->>>>>>> 5353040b
 
-* Fixed some import statements to be compatible with Python 3.10.
 
 ## Changes in 0.9.3
 
