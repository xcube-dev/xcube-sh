--- conflicted
+++ resolved
@@ -1,6 +1,4 @@
 ## Changes in 0.9.1 (in development)
-
-<<<<<<< HEAD
 * Added resampling parameters to cube configuration (#66) and
   made `"NEAREST"` the default for `upsampling` and `downsampling` 
   (was `"BILINEAR"`):
@@ -9,15 +7,12 @@
   downsampling: str = "NEAREST"         # or "BILINEAR", "BICUBIC"
   mosaicking_order: str = "mostRecent"  # or "leastRecent", "leastCC"
   ```
-  
-=======
 * Warnings saying 
   `RuntimeWarning: Failed to open Zarr store with consolidated metadata...`
   are now silenced. (#69)
 * The xcube `sentinelhub` data store now correctly retrieves available
   dataset time ranges from Sentinel Hub catalog (#70)
 
->>>>>>> 6d18c0e2
 ## Changes in 0.9.0
 
 * Version 0.9 now requires xcube 0.9 because of incompatible API changes 
