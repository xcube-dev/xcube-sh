# The MIT License (MIT)
# Copyright (c) 2022 by the xcube development team and contributors
#
# Permission is hereby granted, free of charge, to any person obtaining a
# copy of this software and associated documentation files (the "Software"),
# to deal in the Software without restriction, including without limitation
# the rights to use, copy, modify, merge, publish, distribute, sublicense,
# and/or sell copies of the Software, and to permit persons to whom the
# Software is furnished to do so, subject to the following conditions:
#
# The above copyright notice and this permission notice shall be included in
# all copies or substantial portions of the Software.
#
# THE SOFTWARE IS PROVIDED "AS IS", WITHOUT WARRANTY OF ANY KIND, EXPRESS OR
# IMPLIED, INCLUDING BUT NOT LIMITED TO THE WARRANTIES OF MERCHANTABILITY,
# FITNESS FOR A PARTICULAR PURPOSE AND NONINFRINGEMENT. IN NO EVENT SHALL THE
# AUTHORS OR COPYRIGHT HOLDERS BE LIABLE FOR ANY CLAIM, DAMAGES OR OTHER
# LIABILITY, WHETHER IN AN ACTION OF CONTRACT, TORT OR OTHERWISE, ARISING
# FROM, OUT OF OR IN CONNECTION WITH THE SOFTWARE OR THE USE OR OTHER
# DEALINGS IN THE SOFTWARE.

<<<<<<< HEAD
version = '0.9.4.dev0'
=======
version = '0.9.5'
>>>>>>> 5353040b
<|MERGE_RESOLUTION|>--- conflicted
+++ resolved
@@ -19,8 +19,4 @@
 # FROM, OUT OF OR IN CONNECTION WITH THE SOFTWARE OR THE USE OR OTHER
 # DEALINGS IN THE SOFTWARE.
 
-<<<<<<< HEAD
-version = '0.9.4.dev0'
-=======
-version = '0.9.5'
->>>>>>> 5353040b
+version = '0.9.6.dev0'