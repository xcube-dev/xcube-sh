# Copyright © 2022-2024 by the xcube development team and contributors
# Permissions are hereby granted under the terms of the MIT License:
# https://opensource.org/licenses/MIT.

import json
import os
import platform
import random
import time
import warnings
from typing import List, Any, Dict, Tuple, Union, Sequence, Callable, Optional

import oauthlib.oauth2
import pandas as pd
import pyproj
import requests
import requests_oauthlib

from .constants import CRS_ID_TO_URI
from .constants import DEFAULT_CLIENT_ID
from .constants import DEFAULT_CLIENT_SECRET
from .constants import DEFAULT_CRS
from .constants import DEFAULT_MOSAICKING_ORDER
from .constants import DEFAULT_NUM_RETRIES
from .constants import DEFAULT_RESAMPLING
from .constants import DEFAULT_RETRY_BACKOFF_BASE
from .constants import DEFAULT_RETRY_BACKOFF_MAX
from .constants import DEFAULT_SH_API_URL
from .constants import DEFAULT_SH_METADATA_API_URL
from .constants import DEFAULT_SH_OAUTH2_URL
from .constants import LOG
from .constants import SH_CATALOG_FEATURE_LIMIT
from .metadata import SentinelHubMetadata
from .version import version


class SentinelHub:
    """
    Represents the SENTINEL Hub Cloud API.

    :param client_id: SENTINEL Hub client ID
    :param client_secret: SENTINEL Hub client secret
    :param instance_id:  SENTINEL Hub instance
        ID (deprecated, no longer used)
    :param api_url: Alternative SENTINEL Hub API URL.
    :param oauth2_url: Alternative SENTINEL Hub OAuth2 API URL.
    :param process_url: Overrides default SH process API URL
        derived from *api_url*.
    :param catalog_url: Overrides default SH catalog API URL
        derived from *api_url*.
    :param error_policy: "raise" or "warn".
        If "raise" an exception is raised on failed API requests.
    :param error_handler: An optional function called with the
        response from a failed API request.
    :param enable_warnings: Allow emitting warnings on failed API requests.
    :param num_retries: Number of retries for failed API
        requests, e.g. ```50`` times.
    :param retry_backoff_max: Request retry backoff
        time in milliseconds, e.g. ``100`` milliseconds
    :param retry_backoff_base:  Request retry backoff base.
        Must be greater than one, e.g. ``1.5``
    :param session: Optional request session object (mostly for testing).
    """

    METADATA = SentinelHubMetadata()

    def __init__(
        self,
        client_id: Optional[str] = None,
        client_secret: Optional[str] = None,
        instance_id: Optional[str] = None,
        api_url: Optional[str] = None,
        oauth2_url: Optional[str] = None,
        process_url: Optional[str] = None,
        catalog_url: Optional[str] = None,
        enable_warnings: bool = False,
        error_policy: str = "fail",
        error_handler: Optional[Callable[[Any], None]] = None,
        num_retries: int = DEFAULT_NUM_RETRIES,
        retry_backoff_max: int = DEFAULT_RETRY_BACKOFF_MAX,
        retry_backoff_base: float = DEFAULT_RETRY_BACKOFF_BASE,
        session: Union["SerializableOAuth2Session", Any] = None,
    ):
        if instance_id:
            warnings.warn(
                "instance_id has been deprecated," " it is no longer used",
                DeprecationWarning,
            )
        self.api_url = api_url or os.environ.get("SH_API_URL", DEFAULT_SH_API_URL)
        self.oauth2_url = oauth2_url or os.environ.get(
            "SH_OAUTH2_URL", DEFAULT_SH_OAUTH2_URL
        )
        self.token_url = self.oauth2_url + "/token"
        self.process_url = process_url
        self.catalog_url = catalog_url
        self.error_policy = error_policy or "fail"
        self.error_handler = error_handler
        self.enable_warnings = enable_warnings
        self.num_retries = num_retries
        self.retry_backoff_max = retry_backoff_max
        self.retry_backoff_base = retry_backoff_base
        self.session: Optional[SerializableOAuth2Session] = session
        # Client credentials
        self.client_id = client_id or DEFAULT_CLIENT_ID
        self.client_secret = client_secret or DEFAULT_CLIENT_SECRET
        if session is None:
            # Create a OAuth2 session
            client = oauthlib.oauth2.BackendApplicationClient(client_id=self.client_id)
            self.session = SerializableOAuth2Session(client=client)
            self._fetch_token()

    def __del__(self):
        self.close()

    def close(self):
        self.session.close()

    @property
    def token_info(self) -> Dict[str, Any]:
        response = self.session.get(self.oauth2_url + "/tokeninfo")
        SentinelHubError.maybe_raise_for_response(response)
        return response.json()

    # noinspection PyMethodMayBeStatic
    @property
    def dataset_names(self) -> List[str]:
        return [item.get("id") for item in self.datasets]

    # noinspection PyMethodMayBeStatic
    @property
    def datasets(self) -> List[Dict[str, str]]:
        """
        See https://docs.sentinel-hub.com/api/latest/reference/#tag/configuration_dataset
        """
        response = self.session.get(self.api_url + "/configuration/v1/datasets")
        SentinelHubError.maybe_raise_for_response(response)
        return response.json()

    def band_names(self, dataset_name: str, collection_id: str = None) -> List[str]:
        if dataset_name.upper() == "CUSTOM":
            url = DEFAULT_SH_METADATA_API_URL % collection_id
            response = self.session.get(url)
            SentinelHubError.maybe_raise_for_response(response)
            bands = response.json().get("bands", [])
            return [band.get("name") for band in bands]

        url = f"{self.api_url}/api/v1/process/dataset/{dataset_name}/bands"
        response = self.session.get(url)
        SentinelHubError.maybe_raise_for_response(response)
        return response.json().get("data", {})

    def bands(
        self, dataset_name: str, collection_id: str = None
    ) -> List[Dict[str, Any]]:
        if dataset_name.upper() == "CUSTOM":
            url = DEFAULT_SH_METADATA_API_URL % collection_id
            response = self.session.get(url)
            SentinelHubError.maybe_raise_for_response(response)
            return response.json().get("bands", [])

        url = f"{self.api_url}/api/v1/process/dataset/{dataset_name}/bands"
        response = self.session.get(url)
        SentinelHubError.maybe_raise_for_response(response)
        band_names = response.json().get("data", [])
        return [dict(name=band_name) for band_name in band_names]

    def collections(self) -> List[Dict[str, Any]]:
        """
        See https://docs.sentinel-hub.com/api/latest/reference/#operation/getCollections
        """
        response = self.session.get(f"{self.api_url}/api/v1/catalog/collections")
        SentinelHubError.maybe_raise_for_response(response)
        return response.json().get("collections", [])

    def get_features(
        self,
        collection_name: str,
        bbox: Tuple[float, float, float, float] = None,
        crs: str = None,
        time_range: Tuple[str, str] = None,
        bad_request_ok: bool = False,
    ) -> List[Dict[str, Any]]:
        """
        Get geometric intersections of dataset given by *collection_name*
        with optional *bbox* and *time_range*. The result is returned
        as a list of features, whose properties include a "datetime" field.

        :param collection_name: dataset collection name
        :param bbox: bounding box
        :param crs: Name of a coordinate reference system of the coordinates
            given by *bbox*. Ignored if *bbox* is not given.
        :param time_range: time range
        :param bad_request_ok: return empty list rather than raise error
            on bad request
        :return: list of features that include a "datetime" field for
            all intersections.
        """
        max_feature_count = SH_CATALOG_FEATURE_LIMIT

        request = dict(
            collections=[collection_name],
            limit=max_feature_count,
            # Exclude most of the response data,
            # as this is not required (yet)
            fields=dict(
                exclude=["geometry", "bbox", "assets", "links"],
                include=["properties.datetime"],
            ),
        )
        if bbox:
            source_crs = pyproj.crs.CRS.from_string(crs or DEFAULT_CRS)
            if not source_crs.is_geographic:
                x1, y1, x2, y2 = bbox
                transformer = pyproj.Transformer.from_crs(
                    source_crs, "WGS84", always_xy=True
                )
                (x1, x2), (y1, y2) = transformer.transform((x1, x2), (y1, y2))
                bbox = x1, y1, x2, y2

            request.update(bbox=bbox)

        if time_range:

            def to_sh_format(dt: str) -> pd.Timestamp:
                dt = pd.to_datetime(dt, infer_datetime_format=True, utc=True)
                # SH wants the old-style UTC-'Z'
                # noinspection PyTypeChecker
                return dt.isoformat().replace("+00:00", "Z")

            t1, t2 = time_range
            if t1 or t2:
                request.update(
                    datetime=f'{to_sh_format(t1) if t1 else ".."}/'
                    f'{to_sh_format(t2) if t2 else ".."}'
                )

<<<<<<< HEAD
        catalog_url = self.catalog_url \
                      or f'{self.api_url}/api/v1/catalog/1.0.0/search'
        headers = self._get_request_headers('application/json')
=======
        catalog_url = self.catalog_url or f"{self.api_url}/api/v1/catalog/search"
        headers = self._get_request_headers("application/json")
>>>>>>> e497c6d7

        all_features = []
        features_count = max_feature_count
        feature_offset = 0
        while features_count == max_feature_count:
<<<<<<< HEAD
            response = self.session.post(catalog_url,
                                         json=request)
=======
            response = self.session.post(catalog_url, json=request, headers=headers)
>>>>>>> e497c6d7

            if bad_request_ok and response.status_code == 400:
                break

            SentinelHubError.maybe_raise_for_response(response)

            feature_collection = json.loads(response.content)
            if feature_collection.get("type") != "FeatureCollection" or not isinstance(
                feature_collection.get("features"), list
            ):
                raise SentinelHubError(
                    f"Got unexpected" f" result from {response.url}", response=response
                )

            features = feature_collection["features"]
            if not features:
                break
            all_features.extend(features)
            features_count = len(features)
            feature_offset += features_count
            request.update(next=feature_offset)

        return all_features

    @classmethod
    def features_to_time_ranges(
        cls,
        features: List[Dict[str, Any]],
        max_timedelta: Union[str, pd.Timedelta] = "1H",
    ) -> List[Tuple[pd.Timestamp, pd.Timestamp]]:
        """
        Convert list of features from SH Catalog into list of time ranges
        whose time deltas are not greater than *max_timedelta*.

        :param features: Tile dictionaries as returned by SH WFS
        :param max_timedelta: Maximum time delta for each generated time range
        :return: List time range tuples.
        """
        max_timedelta = (
            pd.to_timedelta(max_timedelta)
            if isinstance(max_timedelta, str)
            else max_timedelta
        )

        timestamps = []
        for feature in features:
            if "properties" not in feature:
                continue
            properties = feature["properties"]
            if "datetime" not in properties:
                continue
            datetime = properties["datetime"]
            if not datetime:
                continue
            try:
                timestamps.append(pd.to_datetime(datetime, utc=True))
            except ValueError as e:
                warnings.warn(
                    f"failed parsing" f" feature.properties.datetime: {e}", source=e
                )

        timestamps = sorted(set(timestamps))
        num_timestamps = len(timestamps)

        time_ranges: List[Tuple[pd.Timestamp, pd.Timestamp]] = []
        i = 0
        while i < num_timestamps:
            timestamp1 = timestamp2 = timestamps[i]
            while i < num_timestamps:
                timestamp = timestamps[i]
                if timestamp - timestamp1 >= max_timedelta:
                    break
                timestamp2 = timestamp
                i += 1
            time_ranges.append((timestamp1, timestamp2))

        return time_ranges

    def get_data(self, request: Dict, mime_type=None) -> Optional[requests.Response]:
        if not mime_type:
            outputs = request["output"]["responses"]
            if len(outputs) > 1:
                mime_type = "application/tar"
            else:
                mime_type = outputs[0]["format"].get("type", "image/tiff")

        num_retries = self.num_retries
        retry_backoff_max = self.retry_backoff_max  # ms
        retry_backoff_base = self.retry_backoff_base

        process_url = self.process_url or f"{self.api_url}/api/v1/process"
        headers = self._get_request_headers(mime_type)

        response = None
        response_error = None
        last_retry = False
        start_time = time.time()

        for retry in range(num_retries):
            try:
                response = self.session.post(process_url, json=request, headers=headers)
                response_error = None
            except oauthlib.oauth2.TokenExpiredError as e:
                if not last_retry and retry == num_retries - 1:
                    # Force a last retry
                    last_retry = True
                    retry -= 1
                self._fetch_token()
                response_error = e
                response = None
            except requests.exceptions.RequestException as e:
                # What may be seen here is:
                # requests.exceptions.ChunkedEncodingError:
                # ("Connection broken:
                #  InvalidChunkLength(got length b'', 0 bytes read)",
                #  InvalidChunkLength(got length b'', 0 bytes read))
                response_error = e
                response = None
            if response is not None and response.status_code == 401:
                if not last_retry and retry == num_retries - 1:
                    # Force a last retry
                    last_retry = True
                    retry -= 1
                self._fetch_token()
            if response is not None and response.ok:
                # TODO (forman): verify response headers:
                #   response_num_components, response_width, ...
                # response_components = int(headers.get('SH-Components','-1'))
                # response_width = int(headers.get('SH-Width', '-1'))
                # response_height = int(headers.get('SH-Height', '-1'))
                # response_sample_type = headers.get('SH-SampleType')
                return response
            else:
                # Retry after 'Retry-After' with exponential backoff
                if response is not None:
                    error_message = (
                        f"Error {response.status_code}:" f" {response.reason}"
                    )
                    retry_min = int(response.headers.get("Retry-After", "100"))
                else:
                    error_message = f"Error: {response_error}"
                    retry_min = 100
                retry_backoff = random.random() * retry_backoff_max
                retry_total = retry_min + retry_backoff
                if self.enable_warnings:
                    retry_message = (
                        f"{error_message}. "
                        f"Attempt {retry + 1} of {num_retries} to retry after "
                        f'{"%.2f" % retry_min} + {"%.2f" % retry_backoff}'
                        f' = {"%.2f" % retry_total} ms...'
                    )
                    warnings.warn(retry_message)
                time.sleep(retry_total / 1000.0)
                retry_backoff_max *= retry_backoff_base

        end_time = time.time()

        # Here: response.ok == False

        if self.error_handler:
            self.error_handler(response)

        LOG.error(
            f"Failed to fetch data from Sentinel Hub"
            f" after {end_time - start_time} seconds"
            f" and {num_retries} retries",
            exc_info=response_error,
        )
        if response is not None:
            LOG.error(f"HTTP status code was {response.status_code}")

        if self.error_policy == "fail":
            if response_error:
                raise response_error
            elif response is not None:
                SentinelHubError.maybe_raise_for_response(response)
        elif self.error_policy == "warn" and self.enable_warnings:
            if response_error:
                warnings.warn(f"Failed to fetch data: {response_error}")
            elif response is not None:
                try:
                    SentinelHubError.maybe_raise_for_response(response)
                except SentinelHubError as e:
                    warnings.warn(f"Failed to fetch data: {e}")

        # Return failed response (response.ok == False)
        return response

    @classmethod
    def _get_request_headers(cls, mime_type: str):
        return {
            "Accept": mime_type,
            "SH-Tag": "xcube-sh",
            "User-Agent": f"xcube_sh/{version} "
            f"{platform.python_implementation()}/"
            f"{platform.python_version()} "
            f"{platform.system()}/{platform.version()}",
        }

    @classmethod
    def new_data_request(
        cls,
        dataset_name: str,
        band_names: Sequence[str],
        size: Tuple[int, int],
        crs: str = None,
        bbox: Tuple[float, float, float, float] = None,
        time_range: Tuple[Union[str, pd.Timestamp], Union[str, pd.Timestamp]] = None,
        upsampling: str = DEFAULT_RESAMPLING,
        downsampling: str = DEFAULT_RESAMPLING,
        mosaicking_order: str = DEFAULT_MOSAICKING_ORDER,
        collection_id: str = None,
        band_units: Union[str, Sequence[str]] = None,
        band_sample_types: Union[str, Sequence[str]] = None,
    ) -> Dict:
        if bbox is None:
            bbox = [-180.0, -90.0, 180.0, 90.0]

        band_units = band_units or None
        if isinstance(band_units, str):
            band_units = [band_units] * len(band_names)

        band_sample_types = band_sample_types or "FLOAT32"
        if isinstance(band_sample_types, str):
            band_sample_types = [band_sample_types] * len(band_names)

        data_element = {
            "type": dataset_name,
            "processing": {"upsampling": upsampling, "downsampling": downsampling},
        }

        if any([time_range, mosaicking_order, collection_id]):
            data_element["dataFilter"] = dict()
            if time_range:
                time_range_from, time_range_to = time_range
                time_range_element = {}
                if time_range_from:
                    if not isinstance(time_range_from, str):
                        time_range_from = time_range_from.isoformat()
                    time_range_element["from"] = time_range_from
                if time_range_to:
                    if not isinstance(time_range_to, str):
                        time_range_to = time_range_to.isoformat()
                    time_range_element["to"] = time_range_to
                data_element["dataFilter"].update(timeRange=time_range_element)
            if mosaicking_order and time_range:
                data_element["dataFilter"].update(mosaickingOrder=mosaicking_order)
            if collection_id:
                data_element["dataFilter"].update(collectionId=collection_id)

        input_element = {
            "bounds": {
                "bbox": bbox,
                "properties": {"crs": crs or CRS_ID_TO_URI[DEFAULT_CRS]},
            },
            "data": [data_element],
        }

        width, height = size
        responses_element = []

        responses_element.append(
            {"identifier": "default", "format": {"type": "image/tiff"}}
        )

        output_element = {
            "width": width,
            "height": height,
            "responses": responses_element,
        }

        evalscript = []
        evalscript.extend(
            [
                "//VERSION=3",
                "function setup() {",
                "    return {",
            ]
        )
        band_names_str = ", ".join(map(repr, band_names))
        if band_units:
            band_units_str = ", ".join(map(repr, band_units))
            evalscript.extend(
                [
                    "        input: [{",
                    "            bands: [" + band_names_str + "],",
                    "            units: [" + band_units_str + "]",
                    "        }],",
                ]
            )
        else:
            evalscript.extend(
                [
                    "        input: [{",
                    "            bands: [" + band_names_str + "]",
                    "        }],",
                ]
            )
        evalscript.extend(
            [
                "        output: [",
                "            {bands: "
                + str(len(band_names))
                + ", sampleType: "
                + repr(band_sample_types[0])
                + "}",
                "        ]",
                "    };",
                "}",
            ]
        )
        sample_strings = [f"sample.{band_name}" for band_name in band_names]
        evalscript.extend(
            [
                "function evaluatePixel(sample) {",
                "    return [" + ", ".join(sample_strings) + "];",
                "}",
            ]
        )

        # Convert into valid JSON
        return json.loads(
            json.dumps(
                {
                    "input": input_element,
                    "output": output_element,
                    "evalscript": "\n".join(evalscript),
                }
            )
        )

    def _fetch_token(self):
        if not self.client_id or not self.client_secret:
            raise ValueError(
                "Both client_id and client_secret must be provided.\n"
                "Consider setting environment variables "
                "SH_CLIENT_ID and SH_CLIENT_SECRET.\n"
                "For more information refer to "
                "https://docs.sentinel-hub.com/"
                "api/latest/#/API/authentication"
            )

        self.session.fetch_token(
            token_url=self.oauth2_url + "/token",
            client_id=self.client_id,
            client_secret=self.client_secret,
        )

        LOG.info("fetched Sentinel Hub access token successfully")


class SentinelHubError(ValueError):
    def __init__(self, *args, response=None, **kwargs):
        # noinspection PyArgumentList
        super().__init__(*args, **kwargs)
        self._response = response

    @property
    def response(self):
        return self._response

    @classmethod
    def maybe_raise_for_response(cls, response: requests.Response):
        try:
            response.raise_for_status()
        except requests.HTTPError as e:
            detail = None
            # noinspection PyBroadException
            try:
                data = response.json()
                if isinstance(data, dict):
                    detail = data.get("detail")
            except Exception:
                pass
            raise SentinelHubError(
                f"{e}: {detail}" if detail else f"{e}", response=response
            ) from e


class SerializableOAuth2Session(requests_oauthlib.OAuth2Session):
    """
    Aids fixing an issue with using the SentinelHubStore when distributing
    across a dask cluster.
    The class requests_oauthlib.OAuth2Session does not implement the
    magic methods __getstate__ and __setstate__
    which are used during pickling.
    """

    _SERIALIZED_ATTRS = [
        "_client",
        "compliance_hook",
        "client_id",
        "auto_refresh_url",
        "auto_refresh_kwargs",
        "scope",
        "redirect_uri",
        "cookies",
        "trust_env",
        "auth",
        "headers",
        "params",
        "hooks",
        "proxies",
        "stream",
        "cert",
        "verify",
        "max_redirects",
        "adapters",
    ]

    def __init__(self, *args, **kwargs):
        super().__init__(*args, **kwargs)
        self.auth = None

    def __getstate__(self):
        return {a: getattr(self, a) for a in self._SERIALIZED_ATTRS}

    def __setstate__(self, state):
        for a in self._SERIALIZED_ATTRS:
            setattr(self, a, state[a])<|MERGE_RESOLUTION|>--- conflicted
+++ resolved
@@ -234,25 +234,16 @@
                     f'{to_sh_format(t2) if t2 else ".."}'
                 )
 
-<<<<<<< HEAD
         catalog_url = self.catalog_url \
                       or f'{self.api_url}/api/v1/catalog/1.0.0/search'
         headers = self._get_request_headers('application/json')
-=======
-        catalog_url = self.catalog_url or f"{self.api_url}/api/v1/catalog/search"
-        headers = self._get_request_headers("application/json")
->>>>>>> e497c6d7
 
         all_features = []
         features_count = max_feature_count
         feature_offset = 0
         while features_count == max_feature_count:
-<<<<<<< HEAD
             response = self.session.post(catalog_url,
                                          json=request)
-=======
-            response = self.session.post(catalog_url, json=request, headers=headers)
->>>>>>> e497c6d7
 
             if bad_request_ok and response.status_code == 400:
                 break
